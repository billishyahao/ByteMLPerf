--- conflicted
+++ resolved
@@ -43,16 +43,11 @@
         # setup scheduler
         self.scheduler : CoreScheduler = setup.setup_scheduler(xpu_cfg)
         self.scheduler.start()
-<<<<<<< HEAD
 
         self.warmup(xpu_cfg["max_batch_size"])
 
     def __del__(self):
         self.scheduler.stop()
-=======
-
-        self.warmup()
->>>>>>> 5196b346
 
     def __del__(self):
         self.scheduler.stop()
